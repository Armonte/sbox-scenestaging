using Sandbox;
using System.Drawing;


public class PlayerController : BaseComponent
{
	[Property] public Vector3 Gravity { get; set; } = new Vector3( 0, 0, 800 );

	[Range( 0, 400)]
	[Property] public float CameraDistance { get; set; } = 200.0f;

	public Vector3 WishVelocity { get; private set; }

	[Property] public GameObject Body { get; set; }
	[Property] public GameObject Eye { get; set; }
	[Property] public CitizenAnimation AnimationHelper { get; set; }

	public Angles EyeAngles;

	public override void Update()
	{
		// Eye input
		if ( GameObject.IsMine )
		{
			EyeAngles.pitch += Input.MouseDelta.y * 0.1f;
			EyeAngles.yaw -= Input.MouseDelta.x * 0.1f;
			EyeAngles.roll = 0;
		}

		var cc = GameObject.GetComponent<CharacterController>();
		if ( cc is null ) return;

		float rotateDifference = 0;

		// rotate body to look angles
		if ( Body is not null )
		{
			var targetAngle = new Angles( 0, EyeAngles.yaw, 0 ).ToRotation();

			var v = cc.Velocity.WithZ( 0 );

			if ( v.Length > 10.0f )
			{
				targetAngle = Rotation.LookAt( v, Vector3.Up );
			}

			rotateDifference = Body.Transform.Rotation.Distance( targetAngle );

			if ( rotateDifference > 50.0f || cc.Velocity.Length > 10.0f )
			{
				Body.Transform.Rotation = Rotation.Lerp( Body.Transform.Rotation, targetAngle, Time.Delta * 2.0f );
			}
		}


		if ( AnimationHelper is not null )
		{
			AnimationHelper.WithVelocity( cc.Velocity );
			AnimationHelper.IsGrounded = cc.IsOnGround;
			AnimationHelper.FootShuffle = rotateDifference;
			AnimationHelper.WithLook( EyeAngles.Forward, 1, 1, 1.0f );
			AnimationHelper.MoveStyle = Input.Down( "Run" ) ? CitizenAnimation.MoveStyles.Run : CitizenAnimation.MoveStyles.Walk;
		}
	}

	public override void FixedUpdate()
	{
		if ( !GameObject.IsMine )
			return;

			BuildWishVelocity();

		var cc = GameObject.GetComponent<CharacterController>();

		if ( cc.IsOnGround && Input.Down( "Jump" ) )
		{
			float flGroundFactor = 1.0f;
			float flMul = 268.3281572999747f * 1.2f;
			//if ( Duck.IsActive )
			//	flMul *= 0.8f;

			cc.Punch( Vector3.Up * flMul * flGroundFactor );
			//	cc.IsOnGround = false;

			AnimationHelper?.TriggerJump();
		}

		if ( cc.IsOnGround )
		{
			cc.Velocity = cc.Velocity.WithZ( 0 );
			cc.Accelerate( WishVelocity );
			cc.ApplyFriction( 4.0f );
		}
		else
		{
			cc.Velocity -= Gravity * Time.Delta * 0.5f;
			cc.Accelerate( WishVelocity.ClampLength( 50 ) );
			cc.ApplyFriction( 0.1f );
		}

		cc.Move();

		if ( !cc.IsOnGround )
		{
			cc.Velocity -= Gravity * Time.Delta * 0.5f;
		}
		else
		{
			cc.Velocity = cc.Velocity.WithZ( 0 );
		}
	}

	public void BuildWishVelocity()
	{
		var rot = EyeAngles.ToRotation();

		WishVelocity = 0;

		if ( Input.Down( "Forward" ) ) WishVelocity += rot.Forward;
		if ( Input.Down( "Backward" ) ) WishVelocity += rot.Backward;
		if ( Input.Down( "Left" ) ) WishVelocity += rot.Left;
		if ( Input.Down( "Right" ) ) WishVelocity += rot.Right;

		WishVelocity = WishVelocity.WithZ( 0 );

		if ( !WishVelocity.IsNearZeroLength ) WishVelocity = WishVelocity.Normal;

		if ( Input.Down( "Run" ) ) WishVelocity *= 320.0f;
<<<<<<< HEAD
		else WishVelocity *= 80.0f;
=======
		else WishVelocity *= 70.0f;
>>>>>>> 7f4440eb
	}
}<|MERGE_RESOLUTION|>--- conflicted
+++ resolved
@@ -126,10 +126,6 @@
 		if ( !WishVelocity.IsNearZeroLength ) WishVelocity = WishVelocity.Normal;
 
 		if ( Input.Down( "Run" ) ) WishVelocity *= 320.0f;
-<<<<<<< HEAD
-		else WishVelocity *= 80.0f;
-=======
 		else WishVelocity *= 70.0f;
->>>>>>> 7f4440eb
 	}
 }