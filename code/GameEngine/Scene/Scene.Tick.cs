﻿using Sandbox;
using Sandbox.Utility;
using System.Linq;

public partial class Scene : GameObject
{
	FixedUpdate fixedUpdate = new FixedUpdate();
	public bool IsFixedUpdate { get; private set; }

	public float FixedDelta => fixedUpdate.Delta;

	/// <summary>
	/// How many times a second FixedUpdate runs
	/// </summary>
	[Property] public float FixedUpdateFrequency { get; set; } = 50.0f;

	/// <summary>
	/// If the frame took longer than a FixedUpdate step, we need to run multiple
	/// steps for that frame, to catch up. How many are allowed? Too few, and the 
	/// simluation will run slower than the game. If you allow an unlimited amount
	/// then the frame time could snowball to infinity and never catch up.
	/// </summary>
	[Property] public int MaxFixedUpdates { get; set; } = 5;

	[Property, Range( 0, 1 )] public float TimeScale { get; set; } = 1.0f;

	[Property] public bool ThreadedAnimation { get; set; } = true;

	/// <summary>
	/// If false, then instead of operating physics, and UpdateFixed in a fixed update frequency
	/// they will be called the same as Update - every frame, with a time delta.
	/// </summary>
	[Property] public bool UseFixedUpdate { get; set; } = true;

	/// <summary>
	/// The update loop will turn certain settings on
	/// Here we turn them to their defaults.
	/// </summary>
	void PreTickReset()
	{
		SceneWorld.GradientFog.Enabled = false;
	}

<<<<<<< HEAD
	internal float CurrentTime;
	float delta;
=======
	float time;
>>>>>>> 7f4440eb

	public void EditorTick()
	{
		ProcessDeletes();
		PreRender();
		DrawGizmos();
		PreTickReset();
		PhysicsWorld.DebugDraw();

		// Only tick here if we're an editor scene
		// The game will tick a game scene!
		if ( IsEditor )
		{
			Update();
			UpdateAnimationThreaded();
		}

		ProcessDeletes();
	}

	public void GameTick()
	{
		gizmoInstance.Input.Camera = Sandbox.Camera.Main;

		// Todo - make a scoping class to encompass this shit
		var delta = Time.Delta * TimeScale;
		CurrentTime += delta;

		using var timeScope = Time.Scope( CurrentTime, delta, tick );

		using ( gizmoInstance.Push() )
		{
			ProcessDeletes();

			if ( GameManager.IsPaused )
				return;

			if ( !UseFixedUpdate )
			{
				FixedUpdate();
			}
			else
			{
				fixedUpdate.Frequency = FixedUpdateFrequency;
				fixedUpdate.MaxSteps = MaxFixedUpdates;

				IsFixedUpdate = true;
				fixedUpdate.Run( FixedUpdate );
				IsFixedUpdate = false;
			}

			PreTickReset();
			SceneNetworkUpdate();

			Update();
			UpdateAnimationThreaded();

			ProcessDeletes();
		}
	}

	void UpdateAnimationThreaded()
	{
		if ( !ThreadedAnimation )
			return;

		// TODO - faster way to accumulate these
		var animModel = GetComponents<AnimatedModelComponent>( true, true ).ToArray();

		//
		// Run the updates and the bone merges in a thread
		//
		using ( Sandbox.Utility.Superluminal.Scope( "Scene.AnimUpdate", Color.Cyan ) )
		{
			Parallel.ForEach( animModel, x => x.UpdateInThread() );
		}

		//
		// Run events in the main thread
		//
		using ( Sandbox.Utility.Superluminal.Scope( "Scene.AnimPostUpdate", Color.Yellow ) )
		{
			foreach( var x in animModel )
			{
				x.PostAnimationUpdate();
			}
		}
	}

	int tick;

	protected override void FixedUpdate()
	{
		tick++;

		using ( Sandbox.Utility.Superluminal.Scope( "Scene.FixedUpdate", Color.Cyan ) )
		{
			var idealHz = 220.0f;
			var idealStep = 1.0f / idealHz;
			int steps = (Time.Delta / idealStep).FloorToInt().Clamp( 1, 10 );

			using ( Sandbox.Utility.Superluminal.Scope( "PhysicsWorld.Step", Color.Cyan ) )
			{
				PhysicsWorld.Step( Time.Delta, steps );
			}

			using ( Sandbox.Utility.Superluminal.Scope( "FixedUpdate", Color.Cyan ) )
			{
				base.FixedUpdate();
			}

			using ( Sandbox.Utility.Superluminal.Scope( "ProcessDeletes", Color.Cyan ) )
			{
				ProcessDeletes();
			}
		}
	}
}<|MERGE_RESOLUTION|>--- conflicted
+++ resolved
@@ -41,12 +41,9 @@
 		SceneWorld.GradientFog.Enabled = false;
 	}
 
-<<<<<<< HEAD
 	internal float CurrentTime;
 	float delta;
-=======
 	float time;
->>>>>>> 7f4440eb
 
 	public void EditorTick()
 	{
