--- conflicted
+++ resolved
@@ -120,7 +120,6 @@
 		
 		Content.Add( ps );
 	}
-<<<<<<< HEAD
 
 	private void AddGroup( ControlSheet sheet, string groupName, SerializedProperty[] props )
 	{
@@ -179,8 +178,6 @@
 		//TargetObject.IsChanged();
 	}
 
-=======
->>>>>>> ab184bb0
 }
 
 file class ComponentHeader : Widget
