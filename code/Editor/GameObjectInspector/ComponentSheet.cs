--- conflicted
+++ resolved
@@ -132,16 +132,11 @@
 		var toggleGroup = props.FirstOrDefault( x => x.HasAttribute<ToggleGroupAttribute>() && x.Name == groupName );
 		if ( toggleGroup is not null )
 		{
-<<<<<<< HEAD
 			toggleGroup.TryGetAttribute<ToggleGroupAttribute>( out var toggleAttr );
 			skipProperty = toggleGroup;
 
 			var label = new Label( toggleAttr.Label ?? groupName );
-=======
-			skipProperty = toggleGroup;
-
-			var label = new Label( groupName );
->>>>>>> be100669
+
 			label.SetStyles( "color: #ccc; font-weight: bold;" );
 			label.FixedHeight = ControlWidget.ControlRowHeight;
 
